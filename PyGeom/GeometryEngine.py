"""
class GeometryEngine

@author: Maurik Holtrop (UNH) maurik@physics.unh.edu

A Helper library for GEANT4 geometries that plays well with GEMC geometries.

This is the main "engine" for using the PyGeom package to create GEMC geometries and to render GEMC geometries in ROOT.
"""

import re
import sys
import warnings
<<<<<<< HEAD
=======

>>>>>>> 5cab520b
from .Geometry import Geometry

try:
    import MySQLdb
except ImportError:
    print("warning MySQLdb not found - no database functionality.")
    MySQLdb = None

try:
    import stl
    from stl import mesh
except ImportError:
    print("Warning, stl python module was not found. - no stl imports.")
    stl = None
    mesh = None


class GeometryEngine:
    """A class for building GEANT4 geometries.
    The initial purpose is to build the geometries for the MySQL database or text files used by Gemc1 or Gemc2.
    Each GeometryEngine object represents ONE 'detector' (as defined by Gemc).
    Expansion to other geometry formats is possible, see for instance the GeometryROOT class.

    Class initialization parameters:

    gen = PyGeom.GeometryEngine(
        detector = "MyName"    # String. Name of your detector. This will determine the name of text output files.
        variation= "original"  # String. The variation for your detector. Defaults to 'original'
        table_id = 0           # Int.    The table identity in the MySQL database. Default = 0.
        db_host  = "my.db.org" # String. Name of the database host computer.
                               # If specified, attempt to connect to the DB. Default = 0 - do not connect.
        user = "user"          # String. Name of the user in the DB.
        passwd = "passwd"      # String. Password for user.
        database="dbname"      # String. Name of the database to connect to.
        force_unit_conversion=False # Force converting units to base_units=["cm","rad"]
        gemcversion=2          # Int.    Version of GEMC to write tables for. Default: 2
    )
    """

    _DataBase = None
    _cursor = None
    _Detector = ""
    _Geometry = None  # Stores all the geometries objects for the current detector part.
    _Materials = None
    _Parameters = None  # Paraeters to go into __parameter table
    _Sensitive_Detector = None  #
    _Geometry_Table = None
    _Parameters_Table = None
    _Hit_Table = None
    _Banks_Table = None

    table_variation = 0
    table_id = 0
    GemcVersion = 0
    force_unit_conversion = False
    base_units = ["cm", "rad"]
    debug = 0

    # Special controls. Should not be needed.
    _always_commit = 0  # Set to 1 to commit immediately after each sql_execute()

    def __init__(self, detector, variation="original",
                 table_id=1,
                 db_host=0,
                 user=0,
                 passwd=0,
                 database=0,
                 force_unit_conversion=False,
                 gemcversion=2):
        """Initialization.
        Arguments:
            detector  - name of the detector
            variation - which variant, default 'original'
            table_id  - default 1
            db_host   - database host name
            user      - database user name
            passwd    - database password
            database  - database name
            force_unit_conversion - default False
            gemcversion - default 2
        """
        self._Detector = detector
        self.GemcVersion = gemcversion
        self.table_variation = variation
        self.table_id = table_id
        self.force_unit_conversion = force_unit_conversion
        self._Geometry = []  # Must be done here, otherwise [] will leak across instances.
        self._Parameters = []
        self._Sensitive_Detector = []
        self._Materials = []
        if db_host != 0:
            self.mysql_open_db(db_host, user, passwd, database)

    def __del__(self):
        """ Clean up at exit """
        if self._DataBase:
            self._DataBase.commit()
            self._DataBase.close()

    def get_database(self):
        """ Return the database handle. You can use this to initialize other
        GeometryEngine objects with the same database. """
        return self._DataBase

    def set_database(self, db):
        """ Set the database handle to db. You can use this to initialize this
        GeometryEngine objects with the same database as another. """
        self._DataBase = db
        self._cursor = self._DataBase.cursor()

    def get_name(self):
        return self._Detector

    def get_description(self):
        return "Geometry for " + self._Detector + " variation: " + self.table_variation

    def add(self, geom):
        """ Add a Geometry class object to the list of geometry objects """
        self._Geometry.append(geom)

    def add_sensitivity(self, sens):
        """ Add a Sensitive_Detector object to the hits definitions """
        self._Sensitive_Detector.append(sens)

    def add_material(self, material):
        self._Materials.append(material)

    def find_volume_regex(self, name, flags=0):
        """ Find a particular geometry with a name that has regex match name from the Detector Geometry table.
            You can use a pattern: .*foo to search for 'foo' anywhere in the name.
            If you want to ignore case, pass flags=re.IGNORECASE (which is 2)"""
<<<<<<< HEAD
        # OK, we usually have just one sensitive detector per geometry, so this might be over kill. Still it is handy.
        if not isinstance(self._Geometry, list):  # Are we initialized?
            print("This GeometryEngine appears not to be initialized")
            return None
=======
# OK, we usually have just one sensitive detector per geometry, so this might be over kill. Still it is handy.
        if not isinstance(self._Geometry,list):   # Are we initialized?
            print("This GeometryEngine appears not to be inialized")
            return(None)
>>>>>>> 5cab520b

        prog = re.compile(name, flags)
        found = [x for x in self._Geometry if prog.match(x.name)]
        if len(found) == 0:
            return None

        return found

    def find_volume(self, name):
        """ Find a particular geometry with name=sens_name from the Detector Geometry table """
<<<<<<< HEAD
        # OK, we usually have just one sensitive detector per geometry, so this might be over kill. Still it is handy.
        if not isinstance(self._Geometry, list):  # Are we initialized?
            print("GeometryEngine seems not to be initialized")
            return None
=======
# OK, we usually have just one sensitive detector per geometry, so this might be over kill. Still it is handy.
        if not isinstance(self._Geometry,list):   # Are we initialized?
            print("GeometryEngine seems not to be inialized")
            return(None)
>>>>>>> 5cab520b

        found = [x for x in self._Geometry if x.name == name]
        if len(found) == 0:
            return None

<<<<<<< HEAD
        if len(found) > 1:
            print("Warning: More than one Detector Geometry with name:" + name + " found in GeometryEngine")
=======
        if len(found)>1:
            print("Warning: More than one Detector Geometry with name:"+ name+" found in GeometryEngine")
>>>>>>> 5cab520b

        return found[0]

    def find_children_regex(self, name, flags=0):
        """ Find those geometries that have name for their mother volume, from the Detector Geometry table.
            You can use a pattern: .*foo to search for 'foo' anywhere in the name.
            If you want to ignore case, pass flags=re.IGNORECASE (which is 2)"""
<<<<<<< HEAD
        # OK, we usually have just one sensitive detector per geometry, so this might be over kill. Still it is handy.
        if not isinstance(self._Geometry, list):  # Are we initialized?
            print("The GeometryEngine is not initialized, oops.")
            return -1
=======
# OK, we usually have just one sensitive detector per geometry, so this might be over kill. Still it is handy.
        if not isinstance(self._Geometry,list):   # Are we initialized?
            print("The GeometryEngine is not inialized, oops.")
            return(-1)
>>>>>>> 5cab520b

        prog = re.compile(name, flags)
        found = [x for x in self._Geometry if prog.match(x.mother)]
        if len(found) == 0:
            return None

        return found

    def find_children(self, name):
        """ Find a list of geometries with mother=name from the Detector Geometry table """
<<<<<<< HEAD
        # OK, we usually have just one sensitive detector per geometry, so this might be over kill. Still it is handy.
        if not isinstance(self._Geometry, list):  # Are we initialized?
            print("It seems that the GeometryEngine is not initialized")
            return None
=======
# OK, we usually have just one sensitive detector per geometry, so this might be over kill. Still it is handy.
        if not isinstance(self._Geometry,list):   # Are we initialized?
            print("It seems that the GeometryEngine is not inialized")
            return(None)
>>>>>>> 5cab520b

        found = [x for x in self._Geometry if x.mother == name]
        if len(found) == 0:
            return None

        return found

    def find_sensitivity(self, sens_name):
        """ Find a particular sensitivity with name=sens_name from the Sensitive Detector table """
<<<<<<< HEAD
        # OK, we usually have just one sensitive detector per geometry, so this might be over kill. Still it is handy.
        if not isinstance(self._Sensitive_Detector, list):  # Are we initialized?
            print("Sensitive_Detector is not inialized")
            return -1

        found = [x for x in self._Sensitive_Detector if x.name == sens_name]
        if len(found) == 0:
            if self.debug > 1:
                print("Sensitive detector " + sens_name + " not found in GeometryEngine")
            return None
=======
# OK, we usually have just one sensitive detector per geometry, so this might be over kill. Still it is handy.
        if not isinstance(self._Sensitive_Detector,list):   # Are we initialized?
            print("Sensitive_Detector is not inialized")
            return(-1)

        found = [x for x in self._Sensitive_Detector if x.name == sens_name]
        if len(found)==0:
            if self.debug>1:
                print("Sensitive detector "+ sens_name+" not found in GeometryEngine")
            return(None)

        if len(found)>1:
            print("Warning: More than one Sensitive detector with name:"+ sens_name+" found in GeometryEngine")
>>>>>>> 5cab520b

        if len(found) > 1:
            print("Warning: More than one Sensitive detector with name:" + sens_name + " found in GeometryEngine")

        return found[0]

    def quick_add_cube(self, position, size=0.1):
        """Quick way to add a cube of 1mm size at position pos (in cm) relative to root, for testing
        purposes, color=red, material=vacuum"""
        cube = Geometry(
            name="Test_Cube",
            mother="root",
            description="Test Cube",
            pos=position,
            pos_units="cm",
            rot=[0, 0, 0],
            rot_units="deg",
            col="#ff0000",
            g4type="Box",
            dimensions=[size, size, size],
            dims_units="cm",
            material="Vacuum",
            sensitivity="no",
            hittype="no",
            identity="no"
        )
        self._Geometry.append(cube)

    def mysql_open_db(self, db_host, user, passwd, database):
        """Open a MySQL database 'database' on host 'db_host', with credentials 'user','passwd' """
        try:
            self._DataBase = MySQLdb.connect(db_host, user, passwd, database)
            self._cursor = self._DataBase.cursor()
            self._DataBase.raise_on_warnings = True
            self._Geometry_Table = self._Detector + "__geometry"
            self._Parameters_Table = self._Detector + "__parameters"
            self._Hit_Table = self._Detector + "__hit"
            self._Banks_Table = self._Detector + "__bank"
            if self.debug:
<<<<<<< HEAD
                print("Database " + database + " opened for " + user + " on " + db_host)
=======
                print("Database "+database+" opened for "+user+" on "+db_host)
>>>>>>> 5cab520b
                print(self._DataBase)
        except Exception as e:
            print("Error connecting to the database. Make sure MySQLdb is available.")
            print(e)

    def mysql_table_exists(self, table):
        """Returns True if the table exists, False if it does not. """
<<<<<<< HEAD
        if self.debug > 2:
            print("Looking if table exists with name:'" + table + "'")

        sql = "show tables like '" + table + "'"
        n = self.sql_execute(sql)
        if self.debug > 2:
            print("Search returns:'" + str(n) + "' = " + str(n != 0))
=======
        if self.debug>2:
            print("Looking if table exists with name:'"+table+"'")

        sql = "show tables like '"+table+"'"
        n=self.sql_execute(sql)
        if self.debug>2:
            print("Search returns:'"+str(n)+"' = "+str(n!=0))
>>>>>>> 5cab520b

        return n != 0

    def mysql_get_latest_id(self, table, variation):
        """Find the lastest Id in the MySQL table for variation."""

<<<<<<< HEAD
        if self.debug > 2:
            print("Looking up the max(id) for table '" + table + "'")
        if not self.mysql_table_exists(table):
            if self.debug > 0:
                print("ERROR: Table not found: '" + table + "'")
            return None
=======
        if self.debug>2:
            print("Looking up the max(id) for table '"+table+"'")
        if not self.MySQL_Table_Exists(table):
            if self.debug>0:
                print("ERROR: Table not found: '"+table+"'")
            return(None)
>>>>>>> 5cab520b

        sql = "select max(id) from " + table + " where variation = '" + variation + "';"
        n = self.sql_execute(sql)
        f = self._cursor.fetchone()
<<<<<<< HEAD
        if self.debug > 2:
            print("From ID search we get '" + str(n) + "' with fetch: " + str(f))
=======
        if self.debug>2:
            print("From ID search we get '"+str(n)+"' with fetch: "+str(f))
>>>>>>> 5cab520b

        if f:
            if f[0]:
                return f[0]
            else:
                return 0
        else:
            return 0

    def mysql_clean_table(self, table, variation=-1, idn=-1):
        """Clean a table by deleting all entries in that table with variaion and id"""

        if not self.mysql_table_exists(table):
            return None

        if variation == -1:
            variation = self.table_variation
        if idn == -1:
            idn = self.table_id

        if idn == -1:  # It is is still -1, then get the latest id from table for variation.
            idn = self.mysql_get_latest_id(table, variation)
            if not idn:
                return 0

        if re.match('.*__hit', table) or re.match('.*__bank', table):
            if self.debug > 2:
<<<<<<< HEAD
                print("Cleaning a hit or bank table: " + table)
            sql = "delete from " + table + " where variation = '" + variation + "'"

        else:
            if self.debug > 2:
                print("Cleaning a geometry table: " + table)
            sql = "delete from " + table + " where variation = '" + variation + "' and id=" + str(idn)
=======
                print("Cleaning a hit or bank table: "+table)
            sql = "delete from "+table+" where variation = '"+variation+"'"

        else:
            if self.debug > 2:
                print("Cleaning a geometry table: "+table)
            sql = "delete from "+table+" where variation = '"+variation+"' and id="+str(idn)
>>>>>>> 5cab520b

        n = self.sql_execute(sql)
        return n

    def mysql_new_tables(self):
        """ Create a new set of tables for this part of the detector.
            For GEMC1 - Only a geometery table is created with the name of the table
            For GEMC2 - A geometry table is created with the name table__geometry,
                        plus a tables with the name table__parameters, table__hit and table__bank

            Note that an existing Geometry table will be deleted first, while a Parameters table is preseved."""

<<<<<<< HEAD
        if self._Detector == 0:
            print("ERROR -- The detector does not appear to be correctly initialized.")
            return ()
=======
        if self._Detector ==0:
            print("ERROR -- The detector does not appear to be correctly initialized.")
            return()
>>>>>>> 5cab520b

        self.mysql_new_geometry_table()

        if self.GemcVersion == 2:
            # This will test to see if the parameters table exists, and if not, create one.
            self.mysql_new_parameters_table()
            self.mysql_new_hit_table()
            self.mysql_new_bank_table()

    def mysql_new_geometry_table(self, table=None):
        """Create a new Geometry Table in the database. If the table already exists, it is cleared first"""
        # For GEMC 2, we need to add __geomtery to the name, if not already there.

        if table is not None:
            self._Geometry_Table = table

        if self.mysql_table_exists(self._Geometry_Table):  # Table already exists
            if self.debug:
<<<<<<< HEAD
                print("Geometry table: " + self._Geometry_Table + " already exists, no need to create.")
            return False
=======
                print("Geometry table: "+self._Geometry_Table+" already exists, no need to create.")
            return(False)
>>>>>>> 5cab520b

        sql = """CREATE TABLE `""" + self._Geometry_Table + """` (
            `name` varchar(40) DEFAULT NULL,
            `mother` varchar(100) DEFAULT NULL,
            `description` varchar(200) DEFAULT NULL,
            `pos` varchar(100) DEFAULT NULL,
            `rot` varchar(100) DEFAULT NULL,
            `col` varchar(10) DEFAULT NULL,
            `type` varchar(100) DEFAULT NULL,
            `dimensions` text,
            `material` varchar(60) DEFAULT NULL,
            `magfield` varchar(40) DEFAULT NULL,
            `ncopy` int(11) DEFAULT NULL,
            `pMany` int(11) DEFAULT NULL,
            `exist` int(11) DEFAULT NULL,
            `visible` int(11) DEFAULT NULL,
            `style` int(11) DEFAULT NULL,
            `sensitivity` varchar(40) DEFAULT NULL,
            `hitType` varchar(100) DEFAULT NULL,
            `identity` varchar(200) DEFAULT NULL,
            `rmin` int(11) DEFAULT NULL,
            `rmax` int(11) DEFAULT NULL,
            `time` timestamp NOT NULL DEFAULT CURRENT_TIMESTAMP ON UPDATE CURRENT_TIMESTAMP,"""
        if self.GemcVersion == 2:
            sql += """ `variation` varchar(200) DEFAULT 'original',
                       `id`   int(11)  DEFAULT 0, """
        sql += """UNIQUE KEY (`variation`,`id`,`name`)) ENGINE=MyISAM DEFAULT CHARSET=latin1;"""
        if self.debug:
<<<<<<< HEAD
            print("Creating Geometry table: " + self._Geometry_Table + ".")
=======
            print("Creating Geometry table: "+self._Geometry_Table+".")
>>>>>>> 5cab520b

        n = self.sql_execute(sql)
        return n

    def mysql_new_parameters_table(self):
        """Create a new Parameters table if it does not already exists.
           If it does already exist, keep the old one."""

        self._Parameters_Table = self._Detector + "__parameters"

        if self.mysql_table_exists(self._Parameters_Table):  # Table already exists
            if self.debug:
<<<<<<< HEAD
                print("Parameters table: " + self._Parameters_Table + " already exists, no need to create.")
=======
                print("Parameters table: "+self._Parameters_Table+" already exists, no need to create.")
>>>>>>> 5cab520b

            return False

        sql = """create table IF NOT EXISTS """ + self._Parameters_Table + """(
                       name              VARCHAR(250),
                       value             FLOAT,
                       units             VARCHAR(50),
                       description       VARCHAR(250),
                       author            VARCHAR(250),
                       author_email      VARCHAR(250),
                       pdf_drawing_link  VARCHAR(250),
                       drawing_varname   VARCHAR(250),
                       drawing_authors   VARCHAR(250),
                       drawing_date      VARCHAR(250),
                       upload_date       TIMESTAMP,
                       variation         VARCHAR(250),
                       rmin              INT,
                       rmax              INT,
                       id                INT,
                       PRIMARY KEY (variation, id, name) );"""
        if self.debug:
<<<<<<< HEAD
            print("Creating Parameters table: " + self._Parameters_Table + ".")
        n = self.sql_execute(sql)
        return n
=======
            print("Creating Parameters table: "+self._Parameters_Table+".")
        n=self.sql_execute(sql)
        return(n)
>>>>>>> 5cab520b

    def mysql_new_hit_table(self):
        """Create a new hit table """

        if self.mysql_table_exists(self._Hit_Table):  # Table already exists
            if self.debug:
<<<<<<< HEAD
                print("Hit table: " + self._Hit_Table + " already exists, no need to create.")
            return False
=======
                print("Hit table: "+self._Hit_Table+" already exists, no need to create.")
            return(False)
>>>>>>> 5cab520b

        sql = """create table IF NOT EXISTS """ + self._Hit_Table + """( \
                        name            VARCHAR(100),        \
                        description     VARCHAR(200),        \
                        identifiers     TEXT,                \
                        signalThreshold VARCHAR(30),         \
                        timeWindow      VARCHAR(30),         \
                        prodThreshold   VARCHAR(30),         \
                        maxStep         VARCHAR(30),         \
                        riseTime        VARCHAR(30),         \
                        fallTime        VARCHAR(30),         \
                        mvToMeV               FLOAT,         \
                        pedestal              FLOAT,         \
                        delay           VARCHAR(30),         \
                        time              TIMESTAMP,         \
                        variation       VARCHAR(200),        \
                        PRIMARY KEY (variation, name)        );"""
        if self.debug:
<<<<<<< HEAD
            print("Creating Hit table: " + self._Hit_Table + ".")
        n = self.sql_execute(sql)
        return n
=======
            print("Creating Hit table: "+self._Hit_Table+".")
        n=self.sql_execute(sql)
        return(n)
>>>>>>> 5cab520b

    def mysql_new_bank_table(self):
        """Create a new bank table """

        if self.mysql_table_exists(self._Banks_Table):  # Table already exist
            if self.debug:
<<<<<<< HEAD
                print("Bank table: " + self._Banks_Table + " already exists, no need to create.")
            return False
=======
                print("Bank table: "+self._Banks_Table+" already exists, no need to create.")
            return(False)
>>>>>>> 5cab520b

        sql = """create table IF NOT EXISTS """ + self._Banks_Table + """ ( \
                        bankname        VARCHAR(100),            \
                        name            VARCHAR(100),            \
                        description     VARCHAR(200),            \
                        num             int,                     \
                        type            VARCHAR(10),             \
                        time            TIMESTAMP,               \
                        variation       VARCHAR(200),            \
                        PRIMARY KEY (bankname, name, variation)  );"""
        if self.debug:
<<<<<<< HEAD
            print("Creating Bank table: " + self._Banks_Table + ".")
=======
            print("Creating Bank table: "+self._Banks_Table+".")
>>>>>>> 5cab520b

        return self.sql_execute(sql)

    def mysql_write_volume_raw(self, name, mother, description, pos, rot, col, g4type, dimensions, material,
                               magfield="no", ncopy=1, pmany=1, exist=1, visible=1, style=1, sensitivity="no",
                               hittype="", identity="", rmin=1, rmax=10000):
        """
        You should not really need to use this call. Build geometries instead, then push them out to a DB or TXT.
        Write a line to the database table, for a volume described by args.
        Note that the database must have been initialized with MySQL_OpenDB and the table must exist.
        If the table does not exist or needs to be overwritten, call MySQL_New_Table first."""
        #
        # Note: Future update could check for the existence of table and the existence of "name" in the table.
        #       If name already exists, print warning and update name instead of insert.
        #
        sql = "INSERT INTO " + self._Detector + " VALUES ('"
        sql += name + "','" + mother + "','" + description + "','"
        sql += pos + "','" + rot + "','" + col + "','" + g4type + "','"
        sql += dimensions + "','"
        sql += material + "','"
        sql += magfield + "',"
        sql += str(ncopy) + ","
        sql += str(pmany) + ","
        sql += str(exist) + ","
        sql += str(visible) + ","
        sql += str(style) + ",'"
        sql += sensitivity + "','"
        sql += hittype + "','"
        sql += identity + "',"
        sql += str(rmin) + ","
        sql += str(rmax) + ",now())"
        self._cursor.execute(sql)

    def sql_execute(self, sql):
        """Utility to wrap the SQL executing in a nice way. """
        n = 0

<<<<<<< HEAD
        if self.debug > 3:
            print("SQL = " + sql)

        try:
            n = self._cursor.execute(sql)
            if self.debug > 3:
                print("n = " + str(n))
                print("#rows = " + str(self._DataBase.affected_rows()))
        except MySQLdb.Warning as e:
            if self.debug:
                print("MySQL Warning: " + str(e))
                print("For SQL: " + sql)
        except Exception as e:
            print(e)
            print("Unexpected error:", sys.exc_info()[0])
            print("For SQL: " + sql)
=======
        if self.debug>3:
            print("SQL = " + sql)

        try:
            n=self._cursor.execute(sql)
            if self.debug>3:
                print("n = " + str(n))
                print("#rows = "+str( self._DataBase.affected_rows() ))
        except _mysql_exceptions.Warning as e:
            if self.debug:
                print("MySQL Warning: "+str(e))
                print("For SQL: "+sql)
        except Exception as e:
            print(e)
            print("Unexpected error:", sys.exc_info()[0])
            print("For SQL: "+sql)
>>>>>>> 5cab520b
            raise

        if self._always_commit:
            self._DataBase.commit()  # Make sure the transaction is completed.
        return n

    def mysql_write(self):
        """ Write out all the tables for the detector to the database.
            Note that the database must be initialized first with MySQL_OpenDB """

        if not self._DataBase:
            print("ERROR -- Database was not initialized.")
<<<<<<< HEAD
            return ()
=======
            return()

        self.MySQL_New_Tables()
        self.MySQL_Write_Geometry()
        self.MySQL_Write_Hit()
        self.MySQL_Write_Bank()
>>>>>>> 5cab520b

        self.mysql_new_tables()
        self.mysql_write_geometry()
        self.mysql_write_hit()
        self.mysql_write_bank()

    def mysql_write_geometry(self):
        """ Write the entire geometry to the MySQL table _Detector. """

        if self.table_id <= 0:
            self.table_id = self.mysql_get_latest_id(self._Geometry_Table, self.table_variation) + 1

        self.mysql_clean_table(self._Geometry_Table, self.table_variation, self.table_id)

        if self.debug:
<<<<<<< HEAD
            print(
                "Writing out the geometry MySQL table for " + self._Detector + " with variation=" + self.table_variation +
                " and id=" + str(self.table_id))
=======
            print("Writing out the geometry MySQL table for "+self._Detector+" with variation="+self.table_variation+" and id="+str(self.table_id))
>>>>>>> 5cab520b

        for geo in self._Geometry:
            self.mysql_write_volume(geo)

    def mysql_write_volume(self, volume):
        """ Write the Geometry class object 'volume' to the MySQL table _Detector with 'variation' and 'table_id' """

<<<<<<< HEAD
        if not isinstance(volume, Geometry):
            print("ERROR: Asked to write an object that is not a Geometry to the MySQL tables.")
            return 1
=======
        if not isinstance(volume,Geometry):
            print("ERROR: Asked to write an object that is not a Geometry to the MySQL tables.")
            return(1)

        if self.debug >3:
            print("Writing the geometry: "+volume.name)
        sql = volume.MySQL_str(self._Geometry_Table,self.table_variation,self.table_id)
#        if self.debug > 30:
#            print "Insertion SQL: "+ sql
        n=self.sql_execute(sql)
        return(n)
>>>>>>> 5cab520b

        if self.debug > 3:
            print("Writing the geometry: " + volume.name)
        sql = volume.mysql_str(self._Geometry_Table, self.table_variation, self.table_id)
        #        if self.debug > 30:
        #            print "Insertion SQL: "+ sql
        n = self.sql_execute(sql)
        return n

    def mysql_write_hit(self):
        """ Write the MySQL detector__hit table. """

        self.mysql_clean_table(self._Hit_Table, self.table_variation, self.table_id)

        for sens in self._Sensitive_Detector:
<<<<<<< HEAD
            sql = sens.hit_MySQL_str(self._Hit_Table, self.table_variation, self.table_id)
            if self.debug > 2:
                print("Writing the hit:" + sens.name)
                print("SQL: " + sql)
=======
            sql = sens.hit_MySQL_str(self._Hit_Table,self.table_variation,self.table_id)
            if self.debug>2:
                print("Writing the hit:"+sens.name)
                print("SQL: "+sql)
>>>>>>> 5cab520b
            self.sql_execute(sql)

    def mysql_write_bank(self):
        """ Write the MySQL detector__bank table. """

        self.mysql_clean_table(self._Banks_Table, self.table_variation, self.table_id)

        for sens in self._Sensitive_Detector:
<<<<<<< HEAD
            sql = sens.bank_MySQL_str(self._Banks_Table, self.table_variation, self.table_id)
            if self.debug > 2:
                print("Writing the hit:" + sens.name)
                print("SQL: " + sql)
=======
            sql = sens.bank_MySQL_str(self._Banks_Table,self.table_variation,self.table_id)
            if self.debug>2:
                print("Writing the hit:"+sens.name)
                print("SQL: "+sql)
>>>>>>> 5cab520b
            self.sql_execute(sql)

    def mysql_read_geometry(self, table, variation='original', idn=0):
        """Read the geometry from the MySQL table and store the result in this GeometryEngine.
           For GEMC 2 tables, specify which variation ('original' is default) and
           and which id (idn=0 is default) you want."""
        #
        # We first determine if this is a GEMC 1 or GEMC 2 table.
        # If it has a column called "variation" then assume it is GEMC 2
        # We find out by having MySQL describe the table.
        sql = "describe " + table
        err = self._cursor.execute(sql)
        if err <= 0:
<<<<<<< HEAD
            print("Error executing MySQL command: describe " + table)
            return
=======
            print("Error executing MySQL command: describe "+table)
            return()
>>>>>>> 5cab520b

        ltable = self._cursor.fetchall()
        vari = [x for x in ltable if x[0] == "variation"]
        table_version = 2
        if len(vari) == 0:  # variation not found
            table_version = 1
            print("Note: GEMC version 1 table found. Variation and id ignored")

        sql = "select name,mother,description,pos,rot,col,type,dimensions,"
        sql += "material,magfield,ncopy,pMany,exist,visible,style,sensitivity,hitType,identity,"
        sql += "rmin,rmax,time from " + table
        if table_version == 2:
            sql += " where variation='" + variation + "' and id=" + idn

        self._cursor.execute(sql)
        result = self._cursor.fetchall()  # Get the whole table in one call

        for x in result:
            self.add(Geometry(x))  # Store each line in a Geometry, place Geometry in GeometryEngine

        return

    def python_write(self, variation=0, idn=0, indent=0):
        """Write the Geometries out as a template Python method: calculate_<detector>_geometry
           into a file called Template_<detector>.py
           The code will be indented by 'indent' spaces.
            """
<<<<<<< HEAD
        fname = "Template_" + self._Detector + ".py"
        ff = open(fname, "w")
=======
        fname = "Template_"+self._Detector+".py"
        ff= open(fname,"w")
>>>>>>> 5cab520b

        s = ' ' * indent + "from GeometryEngine import Geometry\n\n"
        ff.write(s)
        s = ' ' * indent + "def calculate_" + self._Detector + "_geometry(g_en):\n"
        ff.write(s)
        s = ' ' * (indent + 4) + '"""Auto generated method. """\n\n'
        ff.write(s)

        for geo in self._Geometry:
            s = geo.python_str(indent + 4)
            ff.write(s + '\n')
            ff.write(' ' * (indent + 4) + "g_en.add(geo)\n\n")

        return

    def txt_read_geometry(self, mfile=0):
        """Read in a GEMC TXT file format geometry.
           If you specify 'file=' then exactly that file will be read.
           If you specify nothing, then the detectorname__geometry_original.txt will be read. """
        if not mfile:
            mfile = self._Detector + "__geometry_original.txt"

        fin = open(mfile, "r")

        for line in fin:
<<<<<<< HEAD
            obs = list(map(str.strip, line.split("|")))  # Split line on the |
            if len(obs) < 2:
                continue
            if self.debug > 1:
                print("obs: len=", len(obs), " data:", obs)
=======
            obs = list(map(str.strip,line.split("|")))   # Split line on the |
            if len(obs) < 2:
                continue
            if self.debug > 1:
                print("obs: len=",len(obs)," data:",obs)
>>>>>>> 5cab520b
            geo = Geometry()
            # Pass some basic settings on to the Geomtery object.
            geo.force_unit_conversion = self.force_unit_conversion
            geo.base_units = self.base_units
            geo.debug = self.debug
            geo.__init__(obs)
            nerr = geo.validate()
            if nerr:
<<<<<<< HEAD
                print("Validation error number=" + str(nerr) + " for line:")
                print(line)
            self.add(geo)  # Create a Geometry based on line and put in GeometryEngine
=======
                print("Validation error number="+str(nerr)+" for line:")
                print(line)
            self.add(geo)         # Create a Geometry based on line and put in GeometryEngine
>>>>>>> 5cab520b

        return

    def txt_write(self, variation=0):
        """ Write all the TXT files"""
        if variation == 0:
            variation = self.table_variation

        self.txt_write_geometry(variation)
        self.txt_write_banks(variation)
        self.txt_write_hits(variation)
        self.txt_write_materials(variation)

    def txt_write_geometry(self, variation="original", name_overwrite=None):
        """ Write the entire geometry to a TXT file called detector__geometry_variation.txt
            If set the file will be called name_overwrite."""

<<<<<<< HEAD
        if name_overwrite is None:
            fname = self._Detector + "__geometry_" + variation + ".txt"
        else:
            fname = name_overwrite
        ff = open(fname, "w")
=======
        fname = self._Detector + "__geometry_" + variation + ".txt"
        ff = open(fname,"w")
>>>>>>> 5cab520b

        for geo in self._Geometry:
            ff.write(str(geo) + "\n")

        ff.close()

    def txt_write_hits(self, variation="original"):
        """ Write the hit definitions to a TXT file called detector__hits_variation.txt """

        fname = self._Detector + "__hit_" + variation + ".txt"
<<<<<<< HEAD
        ff = open(fname, "w")

        if self._Sensitive_Detector == 0:
            print("ERROR:  No hits were defined!")
            return ()
=======
        ff = open(fname,"w")

        if self._Sensitive_Detector == 0:
            print("ERROR:  No hits were defined!")
            return()
>>>>>>> 5cab520b

        for hit in self._Sensitive_Detector:
            ff.write(hit.hit_str() + "\n")

        ff.close()

    def txt_write_banks(self, variation="original"):
        """ Write the bank definitions to a TXT file called detector__banks.txt """

        fname = self._Detector + "__bank.txt"
<<<<<<< HEAD
        ff = open(fname, "w")

        if self._Sensitive_Detector == 0:
            print("ERROR:  No hits were defined!")
            return ()
=======
        ff = open(fname,"w")

        if self._Sensitive_Detector == 0:
            print("ERROR:  No hits were defined!")
            return()
>>>>>>> 5cab520b

        for hit in self._Sensitive_Detector:
            ff.write(hit.bank_str() + "\n")

        ff.close()

    def txt_write_materials(self, variation="original"):
        """Write the materials to a TXT file called detector__materials_variation.txt """

        if self._Materials == 0:
<<<<<<< HEAD
            if self.debug > 0:
=======
            if self.debug >0:
>>>>>>> 5cab520b
                print("No materials defined. Not writing the materials txt file.")

            return ()

<<<<<<< HEAD
        fname = self._Detector + "__materials_" + variation + ".txt"
        ff = open(fname, "w")
=======
        fname = self._Detector + "__materials_"+variation+".txt"
        ff = open(fname,"w")
>>>>>>> 5cab520b

        for mat in self._Materials:
            ff.write(str(mat) + "\n")

        ff.close()

    def __str__(self):
        """ Return string with list of what the geometry currently contains. """

        if self._DataBase and MySQLdb is not None and isinstance(self._DataBase, MySQLdb.connection):
            s_out = "Database: " + self._DataBase.get_host_info() + "\n"
        else:
            s_out = "Database:  NOT OPENED \n"
        s_out += "Table   : " + self._Detector + "\n"
        s_out += "Geometry: \n"
        for i in self._Geometry:
            s_out += "     " + i.name + " in " + i.mother + " ::" + i.description + "\n"

        return s_out

    def __getitem__(self, item):
        """ Return the Geometry object asked for in item. Allows for gen[0] or gen['paddle'] """

        if type(item) is str:
            return self.find_volume(item)
        elif type(item) is int:
            if item < 0 or item > len(self._Geometry):
                return "Geometry Object out of bounds for index" + str(item)
            else:
                return self._Geometry[item]

    def __len__(self):
        """Return the length, or the number of geometries in the GeometryEngine """
        return len(self._Geometry)


def testsuite():
    """Test the GeometryEngine class, currently does nothing, sorry"""
    print("I am not really implemented yet. Sorry")
<<<<<<< HEAD

=======
>>>>>>> 5cab520b

if __name__ == "__main__":
    testsuite()<|MERGE_RESOLUTION|>--- conflicted
+++ resolved
@@ -11,10 +11,6 @@
 import re
 import sys
 import warnings
-<<<<<<< HEAD
-=======
-
->>>>>>> 5cab520b
 from .Geometry import Geometry
 
 try:
@@ -146,17 +142,10 @@
         """ Find a particular geometry with a name that has regex match name from the Detector Geometry table.
             You can use a pattern: .*foo to search for 'foo' anywhere in the name.
             If you want to ignore case, pass flags=re.IGNORECASE (which is 2)"""
-<<<<<<< HEAD
         # OK, we usually have just one sensitive detector per geometry, so this might be over kill. Still it is handy.
         if not isinstance(self._Geometry, list):  # Are we initialized?
             print("This GeometryEngine appears not to be initialized")
             return None
-=======
-# OK, we usually have just one sensitive detector per geometry, so this might be over kill. Still it is handy.
-        if not isinstance(self._Geometry,list):   # Are we initialized?
-            print("This GeometryEngine appears not to be inialized")
-            return(None)
->>>>>>> 5cab520b
 
         prog = re.compile(name, flags)
         found = [x for x in self._Geometry if prog.match(x.name)]
@@ -167,29 +156,17 @@
 
     def find_volume(self, name):
         """ Find a particular geometry with name=sens_name from the Detector Geometry table """
-<<<<<<< HEAD
         # OK, we usually have just one sensitive detector per geometry, so this might be over kill. Still it is handy.
         if not isinstance(self._Geometry, list):  # Are we initialized?
             print("GeometryEngine seems not to be initialized")
             return None
-=======
-# OK, we usually have just one sensitive detector per geometry, so this might be over kill. Still it is handy.
-        if not isinstance(self._Geometry,list):   # Are we initialized?
-            print("GeometryEngine seems not to be inialized")
-            return(None)
->>>>>>> 5cab520b
 
         found = [x for x in self._Geometry if x.name == name]
         if len(found) == 0:
             return None
 
-<<<<<<< HEAD
         if len(found) > 1:
             print("Warning: More than one Detector Geometry with name:" + name + " found in GeometryEngine")
-=======
-        if len(found)>1:
-            print("Warning: More than one Detector Geometry with name:"+ name+" found in GeometryEngine")
->>>>>>> 5cab520b
 
         return found[0]
 
@@ -197,17 +174,10 @@
         """ Find those geometries that have name for their mother volume, from the Detector Geometry table.
             You can use a pattern: .*foo to search for 'foo' anywhere in the name.
             If you want to ignore case, pass flags=re.IGNORECASE (which is 2)"""
-<<<<<<< HEAD
         # OK, we usually have just one sensitive detector per geometry, so this might be over kill. Still it is handy.
         if not isinstance(self._Geometry, list):  # Are we initialized?
             print("The GeometryEngine is not initialized, oops.")
             return -1
-=======
-# OK, we usually have just one sensitive detector per geometry, so this might be over kill. Still it is handy.
-        if not isinstance(self._Geometry,list):   # Are we initialized?
-            print("The GeometryEngine is not inialized, oops.")
-            return(-1)
->>>>>>> 5cab520b
 
         prog = re.compile(name, flags)
         found = [x for x in self._Geometry if prog.match(x.mother)]
@@ -218,17 +188,10 @@
 
     def find_children(self, name):
         """ Find a list of geometries with mother=name from the Detector Geometry table """
-<<<<<<< HEAD
         # OK, we usually have just one sensitive detector per geometry, so this might be over kill. Still it is handy.
         if not isinstance(self._Geometry, list):  # Are we initialized?
             print("It seems that the GeometryEngine is not initialized")
             return None
-=======
-# OK, we usually have just one sensitive detector per geometry, so this might be over kill. Still it is handy.
-        if not isinstance(self._Geometry,list):   # Are we initialized?
-            print("It seems that the GeometryEngine is not inialized")
-            return(None)
->>>>>>> 5cab520b
 
         found = [x for x in self._Geometry if x.mother == name]
         if len(found) == 0:
@@ -238,7 +201,6 @@
 
     def find_sensitivity(self, sens_name):
         """ Find a particular sensitivity with name=sens_name from the Sensitive Detector table """
-<<<<<<< HEAD
         # OK, we usually have just one sensitive detector per geometry, so this might be over kill. Still it is handy.
         if not isinstance(self._Sensitive_Detector, list):  # Are we initialized?
             print("Sensitive_Detector is not inialized")
@@ -249,21 +211,6 @@
             if self.debug > 1:
                 print("Sensitive detector " + sens_name + " not found in GeometryEngine")
             return None
-=======
-# OK, we usually have just one sensitive detector per geometry, so this might be over kill. Still it is handy.
-        if not isinstance(self._Sensitive_Detector,list):   # Are we initialized?
-            print("Sensitive_Detector is not inialized")
-            return(-1)
-
-        found = [x for x in self._Sensitive_Detector if x.name == sens_name]
-        if len(found)==0:
-            if self.debug>1:
-                print("Sensitive detector "+ sens_name+" not found in GeometryEngine")
-            return(None)
-
-        if len(found)>1:
-            print("Warning: More than one Sensitive detector with name:"+ sens_name+" found in GeometryEngine")
->>>>>>> 5cab520b
 
         if len(found) > 1:
             print("Warning: More than one Sensitive detector with name:" + sens_name + " found in GeometryEngine")
@@ -303,11 +250,7 @@
             self._Hit_Table = self._Detector + "__hit"
             self._Banks_Table = self._Detector + "__bank"
             if self.debug:
-<<<<<<< HEAD
                 print("Database " + database + " opened for " + user + " on " + db_host)
-=======
-                print("Database "+database+" opened for "+user+" on "+db_host)
->>>>>>> 5cab520b
                 print(self._DataBase)
         except Exception as e:
             print("Error connecting to the database. Make sure MySQLdb is available.")
@@ -315,7 +258,6 @@
 
     def mysql_table_exists(self, table):
         """Returns True if the table exists, False if it does not. """
-<<<<<<< HEAD
         if self.debug > 2:
             print("Looking if table exists with name:'" + table + "'")
 
@@ -323,47 +265,24 @@
         n = self.sql_execute(sql)
         if self.debug > 2:
             print("Search returns:'" + str(n) + "' = " + str(n != 0))
-=======
-        if self.debug>2:
-            print("Looking if table exists with name:'"+table+"'")
-
-        sql = "show tables like '"+table+"'"
-        n=self.sql_execute(sql)
-        if self.debug>2:
-            print("Search returns:'"+str(n)+"' = "+str(n!=0))
->>>>>>> 5cab520b
 
         return n != 0
 
     def mysql_get_latest_id(self, table, variation):
         """Find the lastest Id in the MySQL table for variation."""
 
-<<<<<<< HEAD
         if self.debug > 2:
             print("Looking up the max(id) for table '" + table + "'")
         if not self.mysql_table_exists(table):
             if self.debug > 0:
                 print("ERROR: Table not found: '" + table + "'")
             return None
-=======
-        if self.debug>2:
-            print("Looking up the max(id) for table '"+table+"'")
-        if not self.MySQL_Table_Exists(table):
-            if self.debug>0:
-                print("ERROR: Table not found: '"+table+"'")
-            return(None)
->>>>>>> 5cab520b
 
         sql = "select max(id) from " + table + " where variation = '" + variation + "';"
         n = self.sql_execute(sql)
         f = self._cursor.fetchone()
-<<<<<<< HEAD
         if self.debug > 2:
             print("From ID search we get '" + str(n) + "' with fetch: " + str(f))
-=======
-        if self.debug>2:
-            print("From ID search we get '"+str(n)+"' with fetch: "+str(f))
->>>>>>> 5cab520b
 
         if f:
             if f[0]:
@@ -391,7 +310,6 @@
 
         if re.match('.*__hit', table) or re.match('.*__bank', table):
             if self.debug > 2:
-<<<<<<< HEAD
                 print("Cleaning a hit or bank table: " + table)
             sql = "delete from " + table + " where variation = '" + variation + "'"
 
@@ -399,15 +317,6 @@
             if self.debug > 2:
                 print("Cleaning a geometry table: " + table)
             sql = "delete from " + table + " where variation = '" + variation + "' and id=" + str(idn)
-=======
-                print("Cleaning a hit or bank table: "+table)
-            sql = "delete from "+table+" where variation = '"+variation+"'"
-
-        else:
-            if self.debug > 2:
-                print("Cleaning a geometry table: "+table)
-            sql = "delete from "+table+" where variation = '"+variation+"' and id="+str(idn)
->>>>>>> 5cab520b
 
         n = self.sql_execute(sql)
         return n
@@ -420,15 +329,9 @@
 
             Note that an existing Geometry table will be deleted first, while a Parameters table is preseved."""
 
-<<<<<<< HEAD
         if self._Detector == 0:
             print("ERROR -- The detector does not appear to be correctly initialized.")
             return ()
-=======
-        if self._Detector ==0:
-            print("ERROR -- The detector does not appear to be correctly initialized.")
-            return()
->>>>>>> 5cab520b
 
         self.mysql_new_geometry_table()
 
@@ -447,13 +350,8 @@
 
         if self.mysql_table_exists(self._Geometry_Table):  # Table already exists
             if self.debug:
-<<<<<<< HEAD
                 print("Geometry table: " + self._Geometry_Table + " already exists, no need to create.")
             return False
-=======
-                print("Geometry table: "+self._Geometry_Table+" already exists, no need to create.")
-            return(False)
->>>>>>> 5cab520b
 
         sql = """CREATE TABLE `""" + self._Geometry_Table + """` (
             `name` varchar(40) DEFAULT NULL,
@@ -482,11 +380,7 @@
                        `id`   int(11)  DEFAULT 0, """
         sql += """UNIQUE KEY (`variation`,`id`,`name`)) ENGINE=MyISAM DEFAULT CHARSET=latin1;"""
         if self.debug:
-<<<<<<< HEAD
             print("Creating Geometry table: " + self._Geometry_Table + ".")
-=======
-            print("Creating Geometry table: "+self._Geometry_Table+".")
->>>>>>> 5cab520b
 
         n = self.sql_execute(sql)
         return n
@@ -499,11 +393,7 @@
 
         if self.mysql_table_exists(self._Parameters_Table):  # Table already exists
             if self.debug:
-<<<<<<< HEAD
                 print("Parameters table: " + self._Parameters_Table + " already exists, no need to create.")
-=======
-                print("Parameters table: "+self._Parameters_Table+" already exists, no need to create.")
->>>>>>> 5cab520b
 
             return False
 
@@ -525,28 +415,17 @@
                        id                INT,
                        PRIMARY KEY (variation, id, name) );"""
         if self.debug:
-<<<<<<< HEAD
             print("Creating Parameters table: " + self._Parameters_Table + ".")
         n = self.sql_execute(sql)
         return n
-=======
-            print("Creating Parameters table: "+self._Parameters_Table+".")
-        n=self.sql_execute(sql)
-        return(n)
->>>>>>> 5cab520b
 
     def mysql_new_hit_table(self):
         """Create a new hit table """
 
         if self.mysql_table_exists(self._Hit_Table):  # Table already exists
             if self.debug:
-<<<<<<< HEAD
                 print("Hit table: " + self._Hit_Table + " already exists, no need to create.")
             return False
-=======
-                print("Hit table: "+self._Hit_Table+" already exists, no need to create.")
-            return(False)
->>>>>>> 5cab520b
 
         sql = """create table IF NOT EXISTS """ + self._Hit_Table + """( \
                         name            VARCHAR(100),        \
@@ -565,28 +444,17 @@
                         variation       VARCHAR(200),        \
                         PRIMARY KEY (variation, name)        );"""
         if self.debug:
-<<<<<<< HEAD
             print("Creating Hit table: " + self._Hit_Table + ".")
         n = self.sql_execute(sql)
         return n
-=======
-            print("Creating Hit table: "+self._Hit_Table+".")
-        n=self.sql_execute(sql)
-        return(n)
->>>>>>> 5cab520b
 
     def mysql_new_bank_table(self):
         """Create a new bank table """
 
         if self.mysql_table_exists(self._Banks_Table):  # Table already exist
             if self.debug:
-<<<<<<< HEAD
                 print("Bank table: " + self._Banks_Table + " already exists, no need to create.")
             return False
-=======
-                print("Bank table: "+self._Banks_Table+" already exists, no need to create.")
-            return(False)
->>>>>>> 5cab520b
 
         sql = """create table IF NOT EXISTS """ + self._Banks_Table + """ ( \
                         bankname        VARCHAR(100),            \
@@ -598,11 +466,7 @@
                         variation       VARCHAR(200),            \
                         PRIMARY KEY (bankname, name, variation)  );"""
         if self.debug:
-<<<<<<< HEAD
             print("Creating Bank table: " + self._Banks_Table + ".")
-=======
-            print("Creating Bank table: "+self._Banks_Table+".")
->>>>>>> 5cab520b
 
         return self.sql_execute(sql)
 
@@ -640,7 +504,6 @@
         """Utility to wrap the SQL executing in a nice way. """
         n = 0
 
-<<<<<<< HEAD
         if self.debug > 3:
             print("SQL = " + sql)
 
@@ -657,24 +520,6 @@
             print(e)
             print("Unexpected error:", sys.exc_info()[0])
             print("For SQL: " + sql)
-=======
-        if self.debug>3:
-            print("SQL = " + sql)
-
-        try:
-            n=self._cursor.execute(sql)
-            if self.debug>3:
-                print("n = " + str(n))
-                print("#rows = "+str( self._DataBase.affected_rows() ))
-        except _mysql_exceptions.Warning as e:
-            if self.debug:
-                print("MySQL Warning: "+str(e))
-                print("For SQL: "+sql)
-        except Exception as e:
-            print(e)
-            print("Unexpected error:", sys.exc_info()[0])
-            print("For SQL: "+sql)
->>>>>>> 5cab520b
             raise
 
         if self._always_commit:
@@ -687,16 +532,7 @@
 
         if not self._DataBase:
             print("ERROR -- Database was not initialized.")
-<<<<<<< HEAD
             return ()
-=======
-            return()
-
-        self.MySQL_New_Tables()
-        self.MySQL_Write_Geometry()
-        self.MySQL_Write_Hit()
-        self.MySQL_Write_Bank()
->>>>>>> 5cab520b
 
         self.mysql_new_tables()
         self.mysql_write_geometry()
@@ -712,13 +548,9 @@
         self.mysql_clean_table(self._Geometry_Table, self.table_variation, self.table_id)
 
         if self.debug:
-<<<<<<< HEAD
             print(
                 "Writing out the geometry MySQL table for " + self._Detector + " with variation=" + self.table_variation +
                 " and id=" + str(self.table_id))
-=======
-            print("Writing out the geometry MySQL table for "+self._Detector+" with variation="+self.table_variation+" and id="+str(self.table_id))
->>>>>>> 5cab520b
 
         for geo in self._Geometry:
             self.mysql_write_volume(geo)
@@ -726,23 +558,9 @@
     def mysql_write_volume(self, volume):
         """ Write the Geometry class object 'volume' to the MySQL table _Detector with 'variation' and 'table_id' """
 
-<<<<<<< HEAD
         if not isinstance(volume, Geometry):
             print("ERROR: Asked to write an object that is not a Geometry to the MySQL tables.")
             return 1
-=======
-        if not isinstance(volume,Geometry):
-            print("ERROR: Asked to write an object that is not a Geometry to the MySQL tables.")
-            return(1)
-
-        if self.debug >3:
-            print("Writing the geometry: "+volume.name)
-        sql = volume.MySQL_str(self._Geometry_Table,self.table_variation,self.table_id)
-#        if self.debug > 30:
-#            print "Insertion SQL: "+ sql
-        n=self.sql_execute(sql)
-        return(n)
->>>>>>> 5cab520b
 
         if self.debug > 3:
             print("Writing the geometry: " + volume.name)
@@ -758,17 +576,10 @@
         self.mysql_clean_table(self._Hit_Table, self.table_variation, self.table_id)
 
         for sens in self._Sensitive_Detector:
-<<<<<<< HEAD
             sql = sens.hit_MySQL_str(self._Hit_Table, self.table_variation, self.table_id)
             if self.debug > 2:
                 print("Writing the hit:" + sens.name)
                 print("SQL: " + sql)
-=======
-            sql = sens.hit_MySQL_str(self._Hit_Table,self.table_variation,self.table_id)
-            if self.debug>2:
-                print("Writing the hit:"+sens.name)
-                print("SQL: "+sql)
->>>>>>> 5cab520b
             self.sql_execute(sql)
 
     def mysql_write_bank(self):
@@ -777,18 +588,11 @@
         self.mysql_clean_table(self._Banks_Table, self.table_variation, self.table_id)
 
         for sens in self._Sensitive_Detector:
-<<<<<<< HEAD
             sql = sens.bank_MySQL_str(self._Banks_Table, self.table_variation, self.table_id)
             if self.debug > 2:
                 print("Writing the hit:" + sens.name)
                 print("SQL: " + sql)
-=======
-            sql = sens.bank_MySQL_str(self._Banks_Table,self.table_variation,self.table_id)
-            if self.debug>2:
-                print("Writing the hit:"+sens.name)
-                print("SQL: "+sql)
->>>>>>> 5cab520b
-            self.sql_execute(sql)
+           self.sql_execute(sql)
 
     def mysql_read_geometry(self, table, variation='original', idn=0):
         """Read the geometry from the MySQL table and store the result in this GeometryEngine.
@@ -801,13 +605,8 @@
         sql = "describe " + table
         err = self._cursor.execute(sql)
         if err <= 0:
-<<<<<<< HEAD
             print("Error executing MySQL command: describe " + table)
             return
-=======
-            print("Error executing MySQL command: describe "+table)
-            return()
->>>>>>> 5cab520b
 
         ltable = self._cursor.fetchall()
         vari = [x for x in ltable if x[0] == "variation"]
@@ -835,13 +634,8 @@
            into a file called Template_<detector>.py
            The code will be indented by 'indent' spaces.
             """
-<<<<<<< HEAD
         fname = "Template_" + self._Detector + ".py"
         ff = open(fname, "w")
-=======
-        fname = "Template_"+self._Detector+".py"
-        ff= open(fname,"w")
->>>>>>> 5cab520b
 
         s = ' ' * indent + "from GeometryEngine import Geometry\n\n"
         ff.write(s)
@@ -867,19 +661,11 @@
         fin = open(mfile, "r")
 
         for line in fin:
-<<<<<<< HEAD
             obs = list(map(str.strip, line.split("|")))  # Split line on the |
             if len(obs) < 2:
                 continue
             if self.debug > 1:
                 print("obs: len=", len(obs), " data:", obs)
-=======
-            obs = list(map(str.strip,line.split("|")))   # Split line on the |
-            if len(obs) < 2:
-                continue
-            if self.debug > 1:
-                print("obs: len=",len(obs)," data:",obs)
->>>>>>> 5cab520b
             geo = Geometry()
             # Pass some basic settings on to the Geomtery object.
             geo.force_unit_conversion = self.force_unit_conversion
@@ -888,15 +674,9 @@
             geo.__init__(obs)
             nerr = geo.validate()
             if nerr:
-<<<<<<< HEAD
                 print("Validation error number=" + str(nerr) + " for line:")
                 print(line)
             self.add(geo)  # Create a Geometry based on line and put in GeometryEngine
-=======
-                print("Validation error number="+str(nerr)+" for line:")
-                print(line)
-            self.add(geo)         # Create a Geometry based on line and put in GeometryEngine
->>>>>>> 5cab520b
 
         return
 
@@ -914,16 +694,11 @@
         """ Write the entire geometry to a TXT file called detector__geometry_variation.txt
             If set the file will be called name_overwrite."""
 
-<<<<<<< HEAD
         if name_overwrite is None:
             fname = self._Detector + "__geometry_" + variation + ".txt"
         else:
             fname = name_overwrite
         ff = open(fname, "w")
-=======
-        fname = self._Detector + "__geometry_" + variation + ".txt"
-        ff = open(fname,"w")
->>>>>>> 5cab520b
 
         for geo in self._Geometry:
             ff.write(str(geo) + "\n")
@@ -934,19 +709,11 @@
         """ Write the hit definitions to a TXT file called detector__hits_variation.txt """
 
         fname = self._Detector + "__hit_" + variation + ".txt"
-<<<<<<< HEAD
         ff = open(fname, "w")
 
         if self._Sensitive_Detector == 0:
             print("ERROR:  No hits were defined!")
             return ()
-=======
-        ff = open(fname,"w")
-
-        if self._Sensitive_Detector == 0:
-            print("ERROR:  No hits were defined!")
-            return()
->>>>>>> 5cab520b
 
         for hit in self._Sensitive_Detector:
             ff.write(hit.hit_str() + "\n")
@@ -957,19 +724,11 @@
         """ Write the bank definitions to a TXT file called detector__banks.txt """
 
         fname = self._Detector + "__bank.txt"
-<<<<<<< HEAD
         ff = open(fname, "w")
 
         if self._Sensitive_Detector == 0:
             print("ERROR:  No hits were defined!")
             return ()
-=======
-        ff = open(fname,"w")
-
-        if self._Sensitive_Detector == 0:
-            print("ERROR:  No hits were defined!")
-            return()
->>>>>>> 5cab520b
 
         for hit in self._Sensitive_Detector:
             ff.write(hit.bank_str() + "\n")
@@ -980,22 +739,13 @@
         """Write the materials to a TXT file called detector__materials_variation.txt """
 
         if self._Materials == 0:
-<<<<<<< HEAD
             if self.debug > 0:
-=======
-            if self.debug >0:
->>>>>>> 5cab520b
                 print("No materials defined. Not writing the materials txt file.")
 
             return ()
 
-<<<<<<< HEAD
         fname = self._Detector + "__materials_" + variation + ".txt"
         ff = open(fname, "w")
-=======
-        fname = self._Detector + "__materials_"+variation+".txt"
-        ff = open(fname,"w")
->>>>>>> 5cab520b
 
         for mat in self._Materials:
             ff.write(str(mat) + "\n")
@@ -1035,10 +785,6 @@
 def testsuite():
     """Test the GeometryEngine class, currently does nothing, sorry"""
     print("I am not really implemented yet. Sorry")
-<<<<<<< HEAD
-
-=======
->>>>>>> 5cab520b
 
 if __name__ == "__main__":
     testsuite()