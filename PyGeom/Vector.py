##############################################################################################################
#
#  Useful methods for working with vectors = column matrixes, or row matrizes.
#
##############################################################################################################
import numpy as np
import math

<<<<<<< HEAD
from PyGeom import Rotation

=======
>>>>>>> 5cab520b
class Vector(np.matrix):
    """ A class to simplify the matrix objects that behave as 3 vectors, i.e. a 1-d column matrix.
        This is a type of vector that you can multiply by a Rotation at Rotarion*Vector"""

    def __new__(self, data=None, dtype=None, copy=False):
        submatrix=1
        if data is not None:
            if isinstance(data,float) or isinstance(data,int):
                if data == 0:
                    submatrix = np.matrix((0,0,0)).T
                elif data == 1:
                    submatrix = np.matrix((1,0,0)).T
                elif data == 2:
                    submatrix = np.matrix((0,1,0)).T
                elif data == 3:
                    submatrix = np.matrix((0,0,1)).T
                else:
                    print("Not understanding initializiation parameter: ",data)
                    raise ValueError

            elif isinstance(data,Vector) or isinstance(data,np.matrix) or isinstance(data,np.ndarray) or isinstance(data,list) or isinstance(data,tuple):
                submatrix= np.matrix(data,dtype=dtype,copy=copy)
                if submatrix.shape == (1,3):
                    submatrix = submatrix.T
                elif submatrix.shape != (3,1):
                    print("A vector must be a (3,1) shape column matrix type. This is ",submatrix.shape)
                    raise ValueError
                else:
                    print("Unexpected type to a Vector")
                    raise TypeError
        else:
            submatrix = np.matrix((0,0,0))

        submatrix = submatrix.view(self)   # Transform matrix to Vector type.
        return submatrix

    def length(self):
        """Return the length of the vector """
        return math.sqrt(self.item(0)*self.item(0) + self.item(1)*self.item(1) + self.item(2)*self.item(2) )

    def rho(self):
        """Return the lenght of the vector in the x-y plane"""
        return math.sqrt(self.item(0)*self.item(0) + self.item(1)*self.item(1) )

    def theta(self):
        """Return the polar angle of the vector in radians """
        z = self.item(2)
        rho = self.rho()
        return math.atan2(rho,z)

    def phi(self):
        """Return the azimuthal angle of the vector, i.e. angle wrt to the x axis around the z axis"""
        return math.atan2( self.item(1),self.item(0))

    def x(self):
        """ Return the x component, or actually self.item(0) """
        return self.item(0)

    def y(self):
        """ Return the x component, or actually self.item(1) """
        return self.item(1)

    def z(self):
        """ Return the x component, or actually self.item(2) """
        return self.item(2)

    def list(self):
        """ Return the list [x,y,z] """
        l = [self.item(i) for i in range(3)]
        return l


    def __mul__(self,other):
        """Redefined multiply calls np.matrix.__mult__ and then casts to Vector """
        out = self.view(np.matrix)*other
        if isinstance(other,np.matrix):
            out = out.view(Vector)

        return out<|MERGE_RESOLUTION|>--- conflicted
+++ resolved
@@ -5,44 +5,41 @@
 ##############################################################################################################
 import numpy as np
 import math
-
-<<<<<<< HEAD
 from PyGeom import Rotation
 
-=======
->>>>>>> 5cab520b
 class Vector(np.matrix):
     """ A class to simplify the matrix objects that behave as 3 vectors, i.e. a 1-d column matrix.
         This is a type of vector that you can multiply by a Rotation at Rotarion*Vector"""
 
     def __new__(self, data=None, dtype=None, copy=False):
-        submatrix=1
+        submatrix = 1
         if data is not None:
-            if isinstance(data,float) or isinstance(data,int):
+            if isinstance(data, float) or isinstance(data, int):
                 if data == 0:
-                    submatrix = np.matrix((0,0,0)).T
+                    submatrix = np.matrix((0, 0, 0)).T
                 elif data == 1:
-                    submatrix = np.matrix((1,0,0)).T
+                    submatrix = np.matrix((1, 0, 0)).T
                 elif data == 2:
-                    submatrix = np.matrix((0,1,0)).T
+                    submatrix = np.matrix((0, 1, 0)).T
                 elif data == 3:
-                    submatrix = np.matrix((0,0,1)).T
+                    submatrix = np.matrix((0, 0, 1)).T
                 else:
-                    print("Not understanding initializiation parameter: ",data)
+                    print("Not understanding initializiation parameter: ", data)
                     raise ValueError
 
-            elif isinstance(data,Vector) or isinstance(data,np.matrix) or isinstance(data,np.ndarray) or isinstance(data,list) or isinstance(data,tuple):
-                submatrix= np.matrix(data,dtype=dtype,copy=copy)
-                if submatrix.shape == (1,3):
+            elif isinstance(data, Vector) or isinstance(data, np.matrix) or \
+                    isinstance(data, np.ndarray) or isinstance(data, list) or isinstance(data, tuple):
+                submatrix= np.matrix(data, dtype=dtype, copy=copy)
+                if submatrix.shape == (1, 3):
                     submatrix = submatrix.T
-                elif submatrix.shape != (3,1):
+                elif submatrix.shape != (3, 1):
                     print("A vector must be a (3,1) shape column matrix type. This is ",submatrix.shape)
                     raise ValueError
                 else:
                     print("Unexpected type to a Vector")
                     raise TypeError
         else:
-            submatrix = np.matrix((0,0,0))
+            submatrix = np.matrix((0, 0, 0))
 
         submatrix = submatrix.view(self)   # Transform matrix to Vector type.
         return submatrix
@@ -82,11 +79,10 @@
         l = [self.item(i) for i in range(3)]
         return l
 
-
-    def __mul__(self,other):
+    def __mul__(self, other):
         """Redefined multiply calls np.matrix.__mult__ and then casts to Vector """
         out = self.view(np.matrix)*other
-        if isinstance(other,np.matrix):
+        if isinstance(other, np.matrix):
             out = out.view(Vector)
 
         return out