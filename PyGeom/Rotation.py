--- conflicted
+++ resolved
@@ -7,12 +7,8 @@
 # np.matrix.item(y,x) returns the y row and the x column.
 import numpy as np
 import math
-
-<<<<<<< HEAD
 from PyGeom import Vector
-=======
-from . import Vector
->>>>>>> 5cab520b
+
 
 class Rotation(np.matrix):
     """A class for manipulating rotation matrixes.
@@ -26,11 +22,12 @@
         # make the matrix array, copy if needed.
         submatrix=1
         if data is not None:
-            if isinstance(data,float) or isinstance(data,int):                
+            if isinstance(data, float) or isinstance(data, int):
                 submatrix = Rotation().rotateX(data)
-            elif isinstance(data,Rotation) or isinstance(data,np.matrix) or isinstance(data,np.ndarray) or isinstance(data,list):
-                submatrix = np.matrix(data,dtype=dtype,copy=copy)
-                if submatrix.shape != (3,3):
+            elif isinstance(data, Rotation) or isinstance(data, np.matrix) or isinstance(data, np.ndarray) or\
+                    isinstance(data, list):
+                submatrix = np.matrix(data, dtype=dtype, copy=copy)
+                if submatrix.shape != (3, 3):
                     print("Must initialize with a 3x3 matrix")
                     raise ValueError
             else:
@@ -46,44 +43,44 @@
 
         return submatrix
 
-    def rotateX(self,theta):
+    def rotateX(self, theta):
         """Rotate around the X axis by theta in radians."""
         si = math.sin(theta)
         co = math.cos(theta)
-        rm = Rotation([[1,0,0],[0,co,-si],[0,si,co]])
+        rm = Rotation([[1, 0, 0], [0, co, -si], [0, si, co]])
         new = rm * self
         return new
 
     
-    def rotateY(self,theta):
+    def rotateY(self, theta):
         """Rotate around the X axis by theta in radians."""
         si = math.sin(theta)
         co = math.cos(theta)
-        rm = Rotation([[co,0,si],[0,1,0],[-si,0,co]])
+        rm = Rotation([[co, 0, si], [0, 1, 0], [-si, 0, co]])
         new = rm * self
         return new
 
-    def rotateZ(self,theta):
+    def rotateZ(self, theta):
         """Rotate around the X axis by theta in radians."""
         si = math.sin(theta)
         co = math.cos(theta)
-        rm = Rotation([[co,-si,0],[si,co,0],[0,0,1]])
+        rm = Rotation([[co, -si, 0], [si, co, 0], [0, 0, 1]])
         new = rm * self
         return new
 
-    def rotateXYZ(self,angles):
+    def rotateXYZ(self, angles):
         """Rotate around the angles list [x,y,z] as an X, then Y then Z rotation"""
         new = Rotation().rotateX(angles[0]).rotateY(angles[1]).rotateZ(angles[2])
         return new
 
-    def rotateG4XYZ(self,angles):
+    def rotateG4XYZ(self, angles):
         """Rotate around the angles list [x,y,z] as an -Z, then -Y then -X rotation"""
         new = Rotation().rotateZ(-angles[2]).rotateY(-angles[1]).rotateX(-angles[0])
         return new
 
     def Test(self):
         """Test if the matrix (still) represents a rotation"""
-        test= np.linalg.det(self)
+        test = np.linalg.det(self)
 
         if test > 0.999999999999: 
             return True
@@ -99,29 +96,30 @@
         Note that if you construct a rotation matrix using three angles, you may not get back the same angles from this function
         (i.e. the mapping between xyz-angle-triples and SO(3) is not 1-1)"""
 
-        phi=math.asin(-self.item(2,0))
-        if math.fabs(1.-math.fabs(self.item(2,0)))>.0000001: 
-# if the phi rotation is not by pi/2 or -pi/2 (two solutions, return one of them)
-            psi=math.atan2(self.item(1,0),self.item(0,0))
-            theta=math.atan2(self.item(2,1),self.item(2,2))
+        phi = math.asin(-self.item(2, 0))
+        if math.fabs(1.-math.fabs(self.item(2, 0))) > .0000001:
+            # if the phi rotation is not by pi/2 or -pi/2 (two solutions, return one of them)
+            psi = math.atan2(self.item(1, 0), self.item(0, 0))
+            theta = math.atan2(self.item(2, 1), self.item(2, 2))
         else: 
-# if the phi rotation was in fact by pi/2 or -pi/2 (infinite solutions- pick 0 for psi and solve for theta)
-            psi=0
-            if math.fabs(self.item(1,1))>.0000001 and math.fabs(self.item(0,2))>.0000001: #as long as these matrix elements aren't 0
-                if math.copysign(1,self.item(1,1))==math.copysign(1,self.item(0,2)): 
-# relative sign of these matrix elements determines theta's quadrant
-                    theta=math.atan2(self.item(0,1),self.item(1,1))
-                else:
-                    theta=math.atan2(-self.item(0,1),self.item(1,1))
+            # if the phi rotation was in fact by pi/2 or -pi/2 (infinite solutions- pick 0 for psi and solve for theta)
+            psi = 0
+            if math.fabs(self.item(1, 1)) > .0000001 and math.fabs(self.item(0, 2)) > .0000001:
+                #as long as these matrix elements aren't 0
+                if math.copysign(1, self.item(1, 1)) == math.copysign(1, self.item(0, 2)):
+                    # relative sign of these matrix elements determines theta's quadrant
+                    theta = math.atan2(self.item(0, 1), self.item(1, 1))
+                else:
+                    theta = math.atan2(-self.item(0, 1), self.item(1, 1))
             else:
-# if one of them was zero then use these matrix elements to test for theta's quadrant instead
-                if not math.copysign(1,self.item(0,1))==math.copysign(1,self.item(1,2)): 
-# relative sign of these matrix elements determines theta's quadrant
-                    theta=math.atan2(self.item(0,1),self.item(1,1))
-                else:
-                    theta=math.atan2(-self.item(0,1),self.item(1,1))
+                # if one of them was zero then use these matrix elements to test for theta's quadrant instead
+                if not math.copysign(1, self.item(0, 1)) == math.copysign(1, self.item(1, 2)):
+                    # relative sign of these matrix elements determines theta's quadrant
+                    theta = math.atan2(self.item(0, 1), self.item(1, 1))
+                else:
+                    theta = math.atan2(-self.item(0, 1), self.item(1, 1))
                 
-        return (theta,phi,psi)
+        return theta, phi, psi
 
     def GetG4XYZ(self):
         """Returns angles (theta,phi,psi) for:
@@ -133,38 +131,36 @@
         Note that if you construct a rotation matrix using three angles, you may not get back the same angles from this function
         (i.e. the mapping between xyz-angle-triples and SO(3) is not 1-1)"""
 
-        phi= -math.asin(self.item(0,2))
-
-        if math.fabs(1.-math.fabs(self.item(0,2))) >  0.0000001:
-            psi  = math.atan2(self.item(0,1),self.item(0,0))
-            theta= math.atan2(self.item(1,2),self.item(2,2))
+        phi = -math.asin(self.item(0, 2))
+
+        if math.fabs(1.-math.fabs(self.item(0, 2))) > 0.0000001:
+            psi = math.atan2(self.item(0, 1), self.item(0, 0))
+            theta = math.atan2(self.item(1, 2), self.item(2, 2))
         else:
             psi = 0
-            if math.fabs(self.item(1,1)) > 0.0000001 and math.fabs(self.item(2,0))>0.0000001:
-                if math.copysign(1,self.item(1,1)) == math.copysign(1,self.item(2,0)):
-                    theta=math.atan2(self.item(1,0),self.item(1,1))
-                else:
-                    theta=math.atan2(-self.item(1,0),self.item(1,1))
+            if math.fabs(self.item(1, 1)) > 0.0000001 and math.fabs(self.item(2, 0)) > 0.0000001:
+                if math.copysign(1, self.item(1, 1)) == math.copysign(1, self.item(2, 0)):
+                    theta = math.atan2(self.item(1, 0), self.item(1, 1))
+                else:
+                    theta = math.atan2(-self.item(1, 0), self.item(1, 1))
             else:
-                if not math.copysign(1,self.item(1,0)) == math.copysign(1,self.item(2,1)):
-                    theta=math.atan2(self.item(1,0),self.item(1,1))
-                else:
-                    theta=math.atan2(-self.item(1,0),self.item(1,1))
+                if not math.copysign(1, self.item(1, 0)) == math.copysign(1, self.item(2, 1)):
+                    theta = math.atan2(self.item(1, 0), self.item(1, 1))
+                else:
+                    theta = math.atan2(-self.item(1, 0), self.item(1, 1))
                 
-        return(theta,phi,psi)
-
-
-    def __mul__(self,other):
+        return theta, phi, psi
+
+    def __mul__(self, other):
         """Redefined multiply calls np.matrix.__mult__ and then casts to Vector """
         out = self.view(np.matrix)*other
 
-        if isinstance(other,Vector.Vector):
+        if isinstance(other, Vector.Vector):
             out = out.view(Vector.Vector)
-        elif isinstance(other,Rotation):
+        elif isinstance(other, Rotation):
             out = out.view(Rotation)
 
         return out
-
 
 
 def testsuite():
@@ -173,13 +169,13 @@
     import random
     maxdif = 0
     for i in range(100000):                
-        alpha = random.uniform(-math.pi,math.pi);
-        beta  = random.uniform(-math.pi,math.pi);
-        gamma = random.uniform(-math.pi,math.pi);
-        r = Rotation().rotateXYZ((alpha,beta,gamma))
+        alpha = random.uniform(-math.pi, math.pi)
+        beta = random.uniform(-math.pi, math.pi)
+        gamma = random.uniform(-math.pi, math.pi)
+        r = Rotation().rotateXYZ((alpha, beta, gamma))
         r2 = Rotation().rotateXYZ(r.GetXYZ())
         
-        if ( (r - r2)> 1.e-4).any() :  # If any element differs more than one in 10^6
+        if ((r - r2) > 1.e-4).any():  # If any element differs more than one in 10^6
             if maxdif < (r-r2).max():
                 maxdif = (r-r2).max()
 
@@ -194,7 +190,7 @@
         r3 = Rotation().rotateG4XYZ((alpha,beta,gamma))
         r4 = Rotation().rotateG4XYZ(r3.GetG4XYZ())
 
-        if ( (r3 - r4)> 1.e-4).any() :  # If any element differs more than one in 10^6
+        if ((r3 - r4) > 1.e-4).any():  # If any element differs more than one in 10^6
             if maxdif < (r3-r4).max():
                 maxdif = (r3-r4).max()
 
@@ -208,5 +204,6 @@
 
     print("Max difference found: "+str(maxdif))
 
+
 if __name__ == "__main__":
     testsuite()