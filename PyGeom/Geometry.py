--- conflicted
+++ resolved
@@ -158,12 +158,8 @@
             self.hittype = hittype
             self.identity = identity
         else:
-<<<<<<< HEAD
             print("Geometry does not know how to handle input of type: ", type(name))
-=======
-            print(("Geometry does not know how to handle input of type: ",type(name)))
             return(0)
->>>>>>> 5cab520b
 
         if force_unit_conversion:
             self.force_unit_conversion = force_unit_conversion
@@ -238,19 +234,11 @@
         order = ""
         tmp_list = string.split()
         #        m=re.match(' *ordered: *([xyz]+)',string)  # Could use this, but overkill really.
-<<<<<<< HEAD
         if tmp_list[0].strip() == "ordered:":
             order = tmp_list[1]
             dims, dims_units = self.parse_gemc_str(' '.join(tmp_list[2:]), base_unit)
         elif len(tmp_list) == 1:  # Single statement. This is usually an erroneous "0" entry.
             print("Warning: Rotation with only one entry: " + str(tmp_list[0]))
-=======
-        if tmp_list[0].strip()=="ordered:":
-            order=tmp_list[1]
-            dims,dims_units = self.parse_gemc_str(' '.join(tmp_list[2:]),base_unit)
-        elif len(tmp_list)==1:  # Single statement. This is usually an erroneous "0" entry.
-            print(("Warning: Rotation with only one entry: "+str(tmp_list[0])))
->>>>>>> 5cab520b
             if not tmp_list[0] == "0":
                 print("But I don't know what to do with it! Setting rotation to zero.")
 
@@ -272,31 +260,17 @@
         dims = []
         dims_units = []
         for p in tmp_list:
-<<<<<<< HEAD
             if not re.search(r'\*', p):
                 if len(p) > 1:
                     print("Warning: expected unit but none found in:" + str(tmp_list))
                 ans = float(p)
-=======
-            if not re.search('\*',p):
-                if len(p)>1:
-                    print("Warning: expected unit but none found in:"+str(tmp_list))
-                ans=float(p)
-                unit="";
->>>>>>> 5cab520b
                 dims.append(ans)
                 dims_units.append(base_unit[0])  # If there was no unit, make it base_unit length.
             else:
                 try:
-<<<<<<< HEAD
                     num, unit = p.split('*')
                 except ValueError:
                     print("There was a problem parsing: ", p)
-=======
-                    num,unit = p.split('*')
-                except :
-                    print(("There was a problem parsing: ",p))
->>>>>>> 5cab520b
                     raise
 
                 if self.force_unit_conversion:
@@ -304,13 +278,8 @@
                         unit = "inch"
                     ans = float(num) * conv[unit]
 
-<<<<<<< HEAD
                     if self.debug > 2:
                         print("Conversion: ", p, " to ", ans, " ", trans[unit])
-=======
-                    if self.debug>2:
-                        print("Conversion: ",p," to ",ans," ",trans[unit])
->>>>>>> 5cab520b
                     dims.append(ans)
                     dims_units.append(trans[unit])
                 else:
@@ -359,23 +328,15 @@
         if type(units) == str:
             units = [units]
         if self.debug > 3:
-<<<<<<< HEAD
             print("inital: item(", len(item), ")=", item, "  units(", len(units), ")=", units)
-=======
-            print("inital: item(",len(item),")=",item,"  units(",len(units),")=",units)
->>>>>>> 5cab520b
 
         if len(units) == len(item):  # There is one unit for each item. Units may be mixed.
             for i in range(len(item)):
                 strout += str(item[i]) + "*" + units[i] + " "
         else:
             if len(units) > 1:
-<<<<<<< HEAD
                 print("WARNING: There seems to be an issue here, item and units are different length: item=" +
                       str(item) + " units=" + str(units))
-=======
-                print("WARNING: There seems to be an issue here, item and units are different length: item="+str(item)+" units="+str(units))
->>>>>>> 5cab520b
             for i in item:
                 strout += str(i) + "*" + units[0] + " "
 
@@ -607,7 +568,6 @@
         z2 = front + depth
         #  dz=depth/2
 
-<<<<<<< HEAD
         dx1 = ((p2x - p1x) - (z1 - p1z) * math.tan(theta1) + (z1 - p2z) * math.tan(theta2)) / 2.
         dx2 = ((p2x - p1x) - (z2 - p1z) * math.tan(theta1) + (z2 - p2z) * math.tan(theta2)) / 2.
 
@@ -636,35 +596,4 @@
             print("thetal=", thetal)
             print("dx1  =" + str(dx1) + "   dx2 =" + str(dx2))
 
-        return cx, cz, thetal, dx1, dx2
-=======
-        dx1= ( (p2x - p1x) - (z1 - p1z)*math.tan(theta1) + (z1 - p2z)*math.tan( theta2)  )/2.
-        dx2= ( (p2x - p1x) - (z2 - p1z)*math.tan(theta1) + (z2 - p2z)*math.tan( theta2)  )/2.
-
-        pp1x= p1x + ((z1+z2)/2. - p1z)*math.tan(theta1)     # line through midpoint on low x.
-        pp2x= p2x + ((z1+z2)/2. - p2z)*math.tan(theta2)     # line through midpoint high x.
-
-        c1x = p2x + (z1 - p2z)*math.tan(theta2) - dx1
-        c2x = p2x + (z2 - p2z)*math.tan(theta2) - dx2
-
-        cx    = (c1x + c2x)/ 2.
-        cz    = front + depth/2.
-        thetal = math.atan2( (c2x - c1x),depth )
-
-        if dx1 <= 0 or dx2 <= 0 or pp1x > pp2x :
-            print("Probable problem with Trapezoid calculation:")
-            print("front="+str(front)+"  Depth="+str(depth))
-            print("p1x  ="+str(p1x)+"  p1z  ="+str(p1z))
-            print("p2x  ="+str(p2x)+"  p2z  ="+str(p2z))
-            print("pp1x =",pp1x,    "  pp2x =",pp2x)
-            print("dx1  =",dx1,     "  dx2  =",dx2)
-            print("theta1=",theta1, " theta2=",theta2)
-            print("depth ="+str(depth) +"  z2 - p2z=",(z2-p2z),"  tan(theta2)=",math.tan(theta2)," (z2-p1z)*tan(theta1)=",(z2-p1z)*math.tan(-theta2))
-            print("c1x  ="+str(c1x)+"   c2x ="+str(c2x))
-            print("cx =  "+str(cx)+"   cz = "+str(cz))
-            print("cx'=  ",(pp1x+pp2x)/2.)
-            print("thetal=",thetal)
-            print("dx1  ="+str(dx1)+"   dx2 ="+str(dx2))
-
-        return( cx,cz,thetal,dx1,dx2)
->>>>>>> 5cab520b
+        return cx, cz, thetal, dx1, dx2